--- conflicted
+++ resolved
@@ -29,11 +29,8 @@
 	GCCmd.Flags().BoolVarP(&removeUntagged, "delete-untagged", "m", false, "delete manifests that are not currently referenced via tag")
 	GCCmd.Flags().StringVarP(&debugAddr, "debug-server", "s", "", "run a pprof debug server at <address:port>")
 
-<<<<<<< HEAD
+	MigrateCmd.AddCommand(MigrateVersionCmd)
 	MigrateCmd.AddCommand(MigrateNewCmd)
-=======
-	MigrateCmd.AddCommand(MigrateVersionCmd)
->>>>>>> e22202e1
 	MigrateCmd.AddCommand(MigrateUpCmd)
 	DBCmd.AddCommand(MigrateCmd)
 	DBCmd.AddCommand(ImportCmd)
@@ -169,25 +166,6 @@
 	},
 }
 
-<<<<<<< HEAD
-// MigrateNewCmd is the `new` sub-command of `database migrate` that creates a new migration file based on a template.
-var MigrateNewCmd = &cobra.Command{
-	Use:   "new [name]",
-	Short: "Create new migration",
-	Long:  "Create new migration. This command should be run from the root of the repository.",
-	Args:  cobra.ExactArgs(1),
-	Run: func(cmd *cobra.Command, args []string) {
-		name := args[0]
-		migrationsDir := "migrations"
-
-		fp, err := migrations.NewFromTemplate(migrationsDir, name)
-		if err != nil {
-			fmt.Fprintf(os.Stderr, "%v\n", err)
-			os.Exit(1)
-		}
-
-		fmt.Println(fp)
-=======
 // MigrateVersionCmd is the `version` sub-command of `database migrate` that shows the current migration version.
 var MigrateVersionCmd = &cobra.Command{
 	Use:   "version",
@@ -225,7 +203,26 @@
 		}
 
 		fmt.Printf("%s\n", v)
->>>>>>> e22202e1
+	},
+}
+
+// MigrateNewCmd is the `new` sub-command of `database migrate` that creates a new migration file based on a template.
+var MigrateNewCmd = &cobra.Command{
+	Use:   "new [name]",
+	Short: "Create new migration",
+	Long:  "Create new migration. This command should be run from the root of the repository.",
+	Args:  cobra.ExactArgs(1),
+	Run: func(cmd *cobra.Command, args []string) {
+		name := args[0]
+		migrationsDir := "migrations"
+
+		fp, err := migrations.NewFromTemplate(migrationsDir, name)
+		if err != nil {
+			fmt.Fprintf(os.Stderr, "%v\n", err)
+			os.Exit(1)
+		}
+
+		fmt.Println(fp)
 	},
 }
 
